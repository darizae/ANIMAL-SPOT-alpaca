#!/usr/bin/env python3
"""
Generate one ANIMAL-SPOT cfg + one Slurm array script per training variant.

Result:
  TRAINING/cfg/<variant>/alpaca_server.cfg
  TRAINING/jobs/train_models.sbatch   (array calls start_training.py)
"""
from __future__ import annotations

import argparse
import json
import os
import textwrap
from pathlib import Path


# ───────────────────── .env loader ────────────────────────────────────────────
def load_dotenv_from_repo() -> Path:
    repo_root = Path(__file__).resolve().parents[1]
    env_path = repo_root / ".env"
    if env_path.exists():
        for ln in env_path.read_text().splitlines():
            ln = ln.strip()
            if not ln or ln.startswith("#") or "=" not in ln:
                continue
            k, v = ln.split("=", 1)
            os.environ.setdefault(k.strip(), v.strip())
    return repo_root
REPO_ROOT = load_dotenv_from_repo()

TEMPLATE_CFG = textwrap.dedent("""\
src_dir={src_dir}
debug=true
data_dir={data_dir}
cache_dir={runs_root}/cache
model_dir={run_dir}/models
checkpoint_dir={run_dir}/checkpoints
log_dir={run_dir}/logs
summary_dir={run_dir}/summaries
noise_dir=None
start_from_scratch=true
max_train_epochs=40
jit_save=false
epochs_per_eval=2
batch_size=16
num_workers=0
no_cuda=false
lr=1e-5
beta1=0.5
lr_patience_epochs=8
lr_decay_factor=0.5
early_stopping_patience_epochs=10
filter_broken_audio=false
sequence_len={sequence_len}
freq_compression=linear
n_freq_bins=128
n_fft={n_fft}
hop_length={hop_length}
sr=48000
augmentation=true
resnet=18
conv_kernel_size=7
num_classes=2
max_pool=2
min_max_norm=true
fmin=0
fmax=4000
""")

# Slurm script header:
# - cd's into repo
# - exports REPO_ROOT (so scripts relying on it work even before sourcing .env)
# - sources repo .env (TRAINING_ROOT, DATA_ROOT, etc.)
# - activates repo .venv and uses its python explicitly
SBATCH_HEADER = """\
#!/bin/bash
#SBATCH --job-name=animalspot_train
#SBATCH --partition={partition}
#SBATCH --nodes={nodes}
#SBATCH --ntasks-per-node=2
#SBATCH --gpus-per-node={gpus}
#SBATCH --cpus-per-task={cpus}
#SBATCH --time={time}
#SBATCH --account={account}
#SBATCH --output={runs_root}/job_logs/%x-%A_%a.out
#SBATCH --error={runs_root}/job_logs/%x-%A_%a.err
#SBATCH -a 0-{max_idx}%{concurrency}
#SBATCH --chdir={repo_root}

set -euo pipefail

<<<<<<< HEAD
# --- repo & env bootstrap (no mamba) ---
=======
>>>>>>> 5d280475
export REPO_ROOT="{repo_root}"

# Load project .env so REPO_ROOT/DATA_ROOT/TRAINING_ROOT/etc. are available
if [[ -f "$REPO_ROOT/.env" ]]; then
  set -a
  source "$REPO_ROOT/.env"
  set +a
fi

# Activate repo-local venv
VENV_PY="$REPO_ROOT/.venv/bin/python"
VENV_ACT="$REPO_ROOT/.venv/bin/activate"
if [[ ! -x "$VENV_PY" ]]; then
  echo "❌ Missing venv at $REPO_ROOT/.venv."
  echo "   On a login node, run:"
  echo "     cd $REPO_ROOT && python3.11 -m venv .venv && source .venv/bin/activate && pip install -r requirements.txt"
  exit 1
fi
source "$VENV_ACT"
PY="$VENV_PY"

# Sanity echo
echo "Using python: $(which python)"
python -c "import sys; print('sys.version:', sys.version)"
python -c "import torch, torchvision; print('torch', torch.__version__, 'cuda', torch.cuda.is_available(), '| tv', torchvision.__version__)"

CONFIGS=({config_paths})
"$PY" "{repo_root}/TRAINING/start_training.py" "${{CONFIGS[$SLURM_ARRAY_TASK_ID]}}"
"""


def main():
    parser = argparse.ArgumentParser()
    parser.add_argument(
        "--data_root",
        type=Path,
        default=None,
        help="Root containing dataset_<variant> folders (overrides .env/JSON).",
    )
    args = parser.parse_args()

    repo_root = Path(os.getenv("REPO_ROOT", REPO_ROOT)).resolve()

    json_path = repo_root / "tools" / "train_variants.json"
    if not json_path.exists():
        raise FileNotFoundError(f"Missing training variants JSON: {json_path}")
    cfg = json.loads(json_path.read_text())
    g = cfg["globals"]

    # Apply .env (or CLI) overrides
    g["src_dir"] = os.getenv("SRC_DIR", g.get("src_dir", str(repo_root / "ANIMAL-SPOT")))
    runs_root = Path(os.getenv("TRAINING_ROOT", os.getenv("TRAINING_RUNS_ROOT", g["runs_root"]))).resolve()

    if args.data_root is not None:
        data_root = args.data_root
    else:
        env_data_root = os.getenv("TRAINING_DATA_ROOT")
        data_root = Path(env_data_root) if env_data_root else Path(g["data_root"])

    # Ensure job_logs dir
    (runs_root / "job_logs").mkdir(parents=True, exist_ok=True)

    # Discover datasets: dataset_* folders under data_root
    data_root = Path(data_root).resolve()
    if not data_root.exists():
        raise FileNotFoundError(f"TRAINING_DATA_ROOT not found: {data_root}")

    dataset_folders = sorted(
        [p for p in data_root.iterdir() if p.is_dir() and p.name.startswith("dataset_")]
    )
    if not dataset_folders:
        raise RuntimeError(f"No dataset_* folders found under {data_root}")

    # Write per-variant config files
    config_paths: list[Path] = []
    for idx, dataset_dir in enumerate(dataset_folders, start=1):
        variant_name = f"v{idx}_{dataset_dir.name.replace('dataset_', '')}"
        run_dir = runs_root / f"models/{variant_name}"
        cfg_dir = repo_root / "TRAINING" / "cfg" / variant_name
        cfg_dir.mkdir(parents=True, exist_ok=True)

        filled = TEMPLATE_CFG.format(
            src_dir=g["src_dir"],
            data_dir=dataset_dir,
            runs_root=runs_root,
            run_dir=run_dir,
            sequence_len=g["sequence_len"],
            n_fft=g["n_fft"],
            hop_length=g["hop_length"],
        )
        cfg_path = cfg_dir / "alpaca_server.cfg"
        cfg_path.write_text(filled)
        config_paths.append(cfg_path)

    # Slurm parameters (allow env overrides)
    sl = g["slurm"]
    partition = os.getenv("SLURM_PARTITION", sl["partition"])
    nodes = os.getenv("SLURM_NODES", str(sl["nodes"]))
    gpus = os.getenv("SLURM_GPUS", str(sl["gpus"]))
    cpus = os.getenv("SLURM_CPUS", str(sl["cpus"]))
    time = sl["time"]
    account = os.getenv("SLURM_ACCOUNT", sl["account"])

    # Concurrency: allow cap via env or JSON "max_concurrency"
    total = len(config_paths)
    max_concurrency_json = int(sl.get("max_concurrency", total))
    max_concurrency_env = int(os.getenv("SLURM_CONCURRENCY", max_concurrency_json))
    concurrency = max(1, min(total, max_concurrency_env))

<<<<<<< HEAD
    # Build sbatch array script (no mamba; use repo venv)
=======
>>>>>>> 5d280475
    sbatch_txt = SBATCH_HEADER.format(
        partition=partition,
        nodes=nodes,
        gpus=gpus,
        cpus=cpus,
        time=time,
        account=account,
        runs_root=runs_root,
        repo_root=repo_root,
        max_idx=total - 1,
        concurrency=concurrency,
        config_paths=" ".join(str(p) for p in config_paths),
    )

    jobs_dir = repo_root / "TRAINING" / "jobs"
    jobs_dir.mkdir(parents=True, exist_ok=True)
    sbatch_path = jobs_dir / "train_models.sbatch"
    sbatch_path.write_text(sbatch_txt)

    print(f"✔ Generated {len(config_paths)} cfg files and Slurm job array script:")
    for p in config_paths:
        print("  ", p.relative_to(repo_root))
    print("  ", sbatch_path.relative_to(repo_root))


if __name__ == "__main__":
    main()<|MERGE_RESOLUTION|>--- conflicted
+++ resolved
@@ -12,10 +12,17 @@
 import json
 import os
 import textwrap
+
+import argparse
+import json
+import os
+import textwrap
 from pathlib import Path
 
 
+
 # ───────────────────── .env loader ────────────────────────────────────────────
+def load_dotenv_from_repo() -> Path:
 def load_dotenv_from_repo() -> Path:
     repo_root = Path(__file__).resolve().parents[1]
     env_path = repo_root / ".env"
@@ -73,6 +80,11 @@
 # - exports REPO_ROOT (so scripts relying on it work even before sourcing .env)
 # - sources repo .env (TRAINING_ROOT, DATA_ROOT, etc.)
 # - activates repo .venv and uses its python explicitly
+# Slurm script header:
+# - cd's into repo
+# - exports REPO_ROOT (so scripts relying on it work even before sourcing .env)
+# - sources repo .env (TRAINING_ROOT, DATA_ROOT, etc.)
+# - activates repo .venv and uses its python explicitly
 SBATCH_HEADER = """\
 #!/bin/bash
 #SBATCH --job-name=animalspot_train
@@ -90,10 +102,7 @@
 
 set -euo pipefail
 
-<<<<<<< HEAD
 # --- repo & env bootstrap (no mamba) ---
-=======
->>>>>>> 5d280475
 export REPO_ROOT="{repo_root}"
 
 # Load project .env so REPO_ROOT/DATA_ROOT/TRAINING_ROOT/etc. are available
@@ -122,7 +131,9 @@
 
 CONFIGS=({config_paths})
 "$PY" "{repo_root}/TRAINING/start_training.py" "${{CONFIGS[$SLURM_ARRAY_TASK_ID]}}"
+"$PY" "{repo_root}/TRAINING/start_training.py" "${{CONFIGS[$SLURM_ARRAY_TASK_ID]}}"
 """
+
 
 
 def main():
@@ -132,16 +143,24 @@
         type=Path,
         default=None,
         help="Root containing dataset_<variant> folders (overrides .env/JSON).",
+        help="Root containing dataset_<variant> folders (overrides .env/JSON).",
     )
     args = parser.parse_args()
 
     repo_root = Path(os.getenv("REPO_ROOT", REPO_ROOT)).resolve()
 
+
     json_path = repo_root / "tools" / "train_variants.json"
+    if not json_path.exists():
+        raise FileNotFoundError(f"Missing training variants JSON: {json_path}")
     if not json_path.exists():
         raise FileNotFoundError(f"Missing training variants JSON: {json_path}")
     cfg = json.loads(json_path.read_text())
     g = cfg["globals"]
+
+    # Apply .env (or CLI) overrides
+    g["src_dir"] = os.getenv("SRC_DIR", g.get("src_dir", str(repo_root / "ANIMAL-SPOT")))
+    runs_root = Path(os.getenv("TRAINING_ROOT", os.getenv("TRAINING_RUNS_ROOT", g["runs_root"]))).resolve()
 
     # Apply .env (or CLI) overrides
     g["src_dir"] = os.getenv("SRC_DIR", g.get("src_dir", str(repo_root / "ANIMAL-SPOT")))
@@ -152,10 +171,26 @@
     else:
         env_data_root = os.getenv("TRAINING_DATA_ROOT")
         data_root = Path(env_data_root) if env_data_root else Path(g["data_root"])
-
+        env_data_root = os.getenv("TRAINING_DATA_ROOT")
+        data_root = Path(env_data_root) if env_data_root else Path(g["data_root"])
+
+    # Ensure job_logs dir
     # Ensure job_logs dir
     (runs_root / "job_logs").mkdir(parents=True, exist_ok=True)
 
+    # Discover datasets: dataset_* folders under data_root
+    data_root = Path(data_root).resolve()
+    if not data_root.exists():
+        raise FileNotFoundError(f"TRAINING_DATA_ROOT not found: {data_root}")
+
+    dataset_folders = sorted(
+        [p for p in data_root.iterdir() if p.is_dir() and p.name.startswith("dataset_")]
+    )
+    if not dataset_folders:
+        raise RuntimeError(f"No dataset_* folders found under {data_root}")
+
+    # Write per-variant config files
+    config_paths: list[Path] = []
     # Discover datasets: dataset_* folders under data_root
     data_root = Path(data_root).resolve()
     if not data_root.exists():
@@ -189,6 +224,7 @@
         config_paths.append(cfg_path)
 
     # Slurm parameters (allow env overrides)
+    # Slurm parameters (allow env overrides)
     sl = g["slurm"]
     partition = os.getenv("SLURM_PARTITION", sl["partition"])
     nodes = os.getenv("SLURM_NODES", str(sl["nodes"]))
@@ -203,11 +239,14 @@
     max_concurrency_env = int(os.getenv("SLURM_CONCURRENCY", max_concurrency_json))
     concurrency = max(1, min(total, max_concurrency_env))
 
-<<<<<<< HEAD
     # Build sbatch array script (no mamba; use repo venv)
-=======
->>>>>>> 5d280475
     sbatch_txt = SBATCH_HEADER.format(
+        partition=partition,
+        nodes=nodes,
+        gpus=gpus,
+        cpus=cpus,
+        time=time,
+        account=account,
         partition=partition,
         nodes=nodes,
         gpus=gpus,
@@ -218,19 +257,27 @@
         repo_root=repo_root,
         max_idx=total - 1,
         concurrency=concurrency,
+        max_idx=total - 1,
+        concurrency=concurrency,
         config_paths=" ".join(str(p) for p in config_paths),
     )
+
 
     jobs_dir = repo_root / "TRAINING" / "jobs"
     jobs_dir.mkdir(parents=True, exist_ok=True)
     sbatch_path = jobs_dir / "train_models.sbatch"
     sbatch_path.write_text(sbatch_txt)
+    jobs_dir.mkdir(parents=True, exist_ok=True)
+    sbatch_path = jobs_dir / "train_models.sbatch"
+    sbatch_path.write_text(sbatch_txt)
 
     print(f"✔ Generated {len(config_paths)} cfg files and Slurm job array script:")
     for p in config_paths:
         print("  ", p.relative_to(repo_root))
     print("  ", sbatch_path.relative_to(repo_root))
 
+    print("  ", sbatch_path.relative_to(repo_root))
+
 
 if __name__ == "__main__":
     main()